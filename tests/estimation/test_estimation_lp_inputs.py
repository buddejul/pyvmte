--- conflicted
+++ resolved
@@ -84,24 +84,9 @@
         "fig5_0.8",
     ],
 )
-<<<<<<< HEAD
-def test_first_step_lp_A_ub_matrix_paper_figures(setup, u_hi_target):
-    # TODO think about better way to not overwrite the (at the moment) mutable
-    # arguments of the setup dict
-    target = {
-        "type": setup["target"]["type"],
-        "u_lo": setup["target"]["u_lo"],
-        "u_hi": u_hi_target,
-    }
-
-    identified_estimands = setup["identified_estimands"]
-
-    # FIXME this has side-effect
-=======
 def test_first_step_lp_A_ub_matrix_paper_figures(setup: Setup):
     target = setup.target
     identified_estimands = setup.identified_estimands
->>>>>>> dfd1c42c
     if type(identified_estimands) is not list:
         identified_estimands = [identified_estimands]
 
@@ -177,20 +162,11 @@
         "fig5_0.8",
     ],
 )
-<<<<<<< HEAD
-def test_second_step_lp_c_vector_paper_figures(setup, u_hi_target):
-    identified_estimands = setup["identified_estimands"]
-    if type(identified_estimands) is not list:
-        identified_estimands = [identified_estimands]
-    target = setup["target"]
-    target["u_hi"] = u_hi_target
-=======
 def test_second_step_lp_c_vector_paper_figures(setup: Setup):
     identified_estimands = setup.identified_estimands
     if type(identified_estimands) is not list:
         identified_estimands = [identified_estimands]
     target = setup.target
->>>>>>> dfd1c42c
 
     actual = np.zeros((len(BFUNCS) + 1) * 2 + len(identified_estimands))
     expected = np.zeros((len(BFUNCS) + 1) * 2 + len(identified_estimands))
@@ -254,20 +230,11 @@
         "fig5_0.8",
     ],
 )
-<<<<<<< HEAD
-def test_second_step_lp_A_ub_matrix_paper_figures(setup, u_hi_target):
-    identified_estimands = setup["identified_estimands"]
-    if type(identified_estimands) is not list:
-        identified_estimands = [identified_estimands]
-    target = setup["target"]
-    target["u_hi"] = u_hi_target
-=======
 def test_second_step_lp_A_ub_matrix_paper_figures(setup: Setup):
     identified_estimands = setup.identified_estimands
     if type(identified_estimands) is not list:
         identified_estimands = [identified_estimands]
     target = setup.target
->>>>>>> dfd1c42c
 
     number_bfuncs = (len(BFUNCS) + 1) * 2
     number_identif_estimands = len(identified_estimands)
