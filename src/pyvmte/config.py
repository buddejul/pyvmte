--- conflicted
+++ resolved
@@ -21,26 +21,6 @@
 
 __all__ = ["BLD", "SRC", "TEST_DIR", "GROUPS"]
 
-<<<<<<< HEAD
-
-# TODO make these SETUPs into an (immutable) DataClass or NamedTuple
-SETUP_FIG2 = {
-    "target": {"type": "late", "u_lo": 0.35, "u_hi": 0.9},
-    "identified_estimands": {"type": "iv_slope"},
-    "lower_bound": -0.421,
-    "upper_bound": 0.500,
-}
-
-SETUP = {
-    "target": "late",
-    "lower_bound": -0.421,
-    "upper_bound": 0.500,
-}
-
-SETUP_FIG3 = {
-    "target": {"type": "late", "u_lo": 0.35, "u_hi": 0.9},
-    "identified_estimands": [
-=======
 SETUP_FIG2 = Setup(
     target={"type": "late", "u_lo": 0.35, "u_hi": 0.9},
     identified_estimands={"type": "iv_slope"},
@@ -51,7 +31,6 @@
 SETUP_FIG3 = Setup(
     target={"type": "late", "u_lo": 0.35, "u_hi": 0.9},
     identified_estimands=[
->>>>>>> dfd1c42c
         {"type": "iv_slope"},
         {"type": "ols_slope"},
     ],
