--- conflicted
+++ resolved
@@ -384,7 +384,6 @@
     return basis_funcs
 
 
-<<<<<<< HEAD
 def _error_report_mte_monotone(mte_monotone: str | None) -> str:
     """Return error message if mte_monotone argument is not valid."""
     error_report = ""
@@ -415,7 +414,8 @@
             f"Only {_valid_arguments} are valid arguments."
         )
     return error_report
-=======
+
+
 def generate_constant_splines_basis_funcs(u_partition: np.ndarray) -> list[dict]:
     """Generate list with constant spline basis functions corresponding to partition.
 
@@ -584,5 +584,4 @@
 
     # Weights for target parameter (choice variables in linear program)
     _weights = res.lp_inputs["c"]
-    return None
->>>>>>> 69d4d4e5
+    return None