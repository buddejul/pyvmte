--- conflicted
+++ resolved
@@ -17,17 +17,9 @@
     strategy:
       fail-fast: false
       matrix:
-<<<<<<< HEAD
+        # Exclude windows for now since CI is not working.
         os: [ubuntu-latest, macos-latest]
-        # os: [windows-latest]
-        python-version: ['3.11']
-=======
-        # os: [ubuntu-latest, macos-latest, windows-latest]
-        # Run tests only on windows for now, since
-        # kaleido==0.1.0.post1 is not available for ubuntu or macos.
-        os: [windows-latest]
         python-version: ['3.12']
->>>>>>> 3d4ed181
     steps:
       - uses: actions/checkout@v4
       - name: Install TinyTex
